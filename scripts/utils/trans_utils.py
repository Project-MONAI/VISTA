# Copyright (c) MONAI Consortium
# Licensed under the Apache License, Version 2.0 (the "License");
# you may not use this file except in compliance with the License.
# You may obtain a copy of the License at
#     http://www.apache.org/licenses/LICENSE-2.0
# Unless required by applicable law or agreed to in writing, software
# distributed under the License is distributed on an "AS IS" BASIS,
# WITHOUT WARRANTIES OR CONDITIONS OF ANY KIND, either express or implied.
# See the License for the specific language governing permissions and
# limitations under the License.

from __future__ import annotations

from collections.abc import Hashable, Mapping

import numpy as np
import torch
import torch.nn.functional as F
from monai.config import DtypeLike, KeysCollection
from monai.config.type_definitions import NdarrayOrTensor, NdarrayTensor
from monai.data.meta_obj import get_track_meta
from monai.data.meta_tensor import MetaTensor
from monai.transforms import (
    MapLabelValue,
    MapTransform,
    RandCropByLabelClasses,
    RandCropByLabelClassesd,
    SpatialCrop,
)
from monai.utils import ImageMetaKey as Key
from monai.utils import (
    convert_data_type,
    ensure_tuple_rep,
    fall_back_tuple,
    look_up_option,
    min_version,
    optional_import,
)
from monai.utils.type_conversion import convert_to_dst_type

measure, has_measure = optional_import("skimage.measure", "0.14.2", min_version)
morphology, has_morphology = optional_import("skimage.morphology")
ndimage, _ = optional_import("scipy.ndimage")
cp, has_cp = optional_import("cupy")
cp_ndarray, _ = optional_import("cupy", name="ndarray")
exposure, has_skimage = optional_import("skimage.exposure")

__all__ = [
    "get_largest_connected_component_mask",
    "RandCropByLabelClassesShiftd",
    "erode3d",
    "erode2d",
    "dilate3d",
    "VistaPostTransform",
    "convert_points_to_disc",
]


def convert_points_to_disc(image_size, point, point_label, radius=2, disc=False):
    # [b, N, 3], [b, N]
    # generate masks [b,2,h,w,d]
    if not torch.is_tensor(point):
        point = torch.from_numpy(point)
    masks = torch.zeros(
        [point.shape[0], 2, image_size[0], image_size[1], image_size[2]],
        device=point.device,
    )
    row_array = torch.arange(
        start=0, end=image_size[0], step=1, dtype=torch.float32, device=point.device
    )
    col_array = torch.arange(
        start=0, end=image_size[1], step=1, dtype=torch.float32, device=point.device
    )
    z_array = torch.arange(
        start=0, end=image_size[2], step=1, dtype=torch.float32, device=point.device
    )
    coord_rows, coord_cols, coord_z = torch.meshgrid(z_array, col_array, row_array)
    # [1,3,h,w,d] -> [b, 2, 3, h,w,d]
    coords = (
        torch.stack((coord_rows, coord_cols, coord_z), dim=0)
        .unsqueeze(0)
        .unsqueeze(0)
        .repeat(point.shape[0], 2, 1, 1, 1, 1)
    )
    for b in range(point.shape[0]):
        for n in range(point.shape[1]):
            if point_label[b, n] > -1:
                channel = 0 if (point_label[b, n] == 0 or point_label[b, n] == 2) else 1
                if disc:
                    masks[b, channel] += (
                        torch.pow(
                            coords[b, channel]
                            - point[b, n].unsqueeze(-1).unsqueeze(-1).unsqueeze(-1),
                            2,
                        ).sum(0)
                        < radius**2
                    )
                else:
                    masks[b, channel] += torch.exp(
                        -torch.pow(
                            coords[b, channel]
                            - point[b, n].unsqueeze(-1).unsqueeze(-1).unsqueeze(-1),
                            2,
                        ).sum(0)
                        / (2 * radius**2)
                    )
    # masks[masks>1] = 1
    return masks


def erode3d(input_tensor, erosion=3):
    # Define the structuring element
    erosion = ensure_tuple_rep(erosion, 3)
    structuring_element = torch.ones(1, 1, erosion[0], erosion[1], erosion[2]).to(
        input_tensor.device
    )

    # Pad the input tensor to handle border pixels
    input_padded = F.pad(
        input_tensor.float().unsqueeze(0).unsqueeze(0),
        (
            erosion[2] // 2,
            erosion[2] // 2,
            erosion[1] // 2,
            erosion[1] // 2,
            erosion[0] // 2,
            erosion[0] // 2,
        ),
        mode="constant",
        value=1.0,
    )

    # Apply erosion operation
    output = F.conv3d(input_padded, structuring_element, padding=0)

    # Set output values based on the minimum value within the structuring element
    output = torch.where(output == torch.sum(structuring_element), 1.0, 0.0)

    return output.squeeze(0).squeeze(0)


def erode2d(input_tensor, erosion=3):
    # Define the structuring element
    erosion = ensure_tuple_rep(erosion, 2)
    structuring_element = torch.ones(1, 1, erosion[0], erosion[1]).to(
        input_tensor.device
    )

    # Pad the input tensor to handle border pixels
    input_padded = F.pad(
        input_tensor.float().unsqueeze(0).unsqueeze(0),
        (erosion[1] // 2, erosion[1] // 2, erosion[0] // 2, erosion[0] // 2),
        mode="constant",
        value=1.0,
    )

    # Apply erosion operation
    output = F.conv2d(input_padded, structuring_element, padding=0)

    # Set output values based on the minimum value within the structuring element
    output = torch.where(output == torch.sum(structuring_element), 1.0, 0.0)

    return output.squeeze(0).squeeze(0)


def dilate3d(input_tensor, erosion=3):
    # Define the structuring element
    erosion = ensure_tuple_rep(erosion, 3)
    structuring_element = torch.ones(1, 1, erosion[0], erosion[1], erosion[2]).to(
        input_tensor.device
    )

    # Pad the input tensor to handle border pixels
    input_padded = F.pad(
        input_tensor.float().unsqueeze(0).unsqueeze(0),
        (
            erosion[2] // 2,
            erosion[2] // 2,
            erosion[1] // 2,
            erosion[1] // 2,
            erosion[0] // 2,
            erosion[0] // 2,
        ),
        mode="constant",
        value=0.0,
    )

    # Apply erosion operation
    output = F.conv3d(input_padded, structuring_element, padding=0)

    # Set output values based on the minimum value within the structuring element
    output = torch.where(output > 0, 1.0, 0.0)

    return output.squeeze(0).squeeze(0)


def get_largest_connected_component_point(
    img: NdarrayTensor, point_coords=None, point_labels=None
) -> NdarrayTensor:
    """
    Gets the largest connected component mask of an image. img is before post process! And will include NaN values.
    Args:
        img: [1, B, H, W, D]
        point_coords [B, N, 3]
        point_labels [B, N]
    """
    outs = torch.zeros_like(img)
    for c in range(len(point_coords)):
        if not ((point_labels[c] == 3).any() or (point_labels[c] == 1).any()):
            continue
        coords = (
            point_coords[c, point_labels[c] == 3].tolist()
            + point_coords[c, point_labels[c] == 1].tolist()
        )
        not_nan_mask = ~torch.isnan(img[0, c])
        img_ = torch.nan_to_num(img[0, c] > 0, 0)
        img_, *_ = convert_data_type(img_, np.ndarray)
        label = measure.label
        features = label(img_, connectivity=3)
        pos_mask = torch.from_numpy(img_).to(img.device) > 0
        # if num features less than max desired, nothing to do.
        features = torch.from_numpy(features).to(img.device)
        # generate a map with all pos points
        idx = []
        for p in coords:
            idx.append(features[round(p[0]), round(p[1]), round(p[2])].item())
        idx = list(set(idx))
        for i in idx:
            if i == 0:
                continue
            outs[0, c] += features == i
        outs = outs > 0
        # find negative mean value
        fill_in = img[0, c][torch.logical_and(~outs[0, c], not_nan_mask)].mean()
        img[0, c][torch.logical_and(pos_mask, ~outs[0, c])] = fill_in
    return img


def get_largest_connected_component_mask(
    img_pos: NdarrayTensor,
    img_neg: NdarrayTensor,
    connectivity: int | None = None,
    num_components: int = 1,
    point_coords=None,
    point_labels=None,
    margins=3,
) -> NdarrayTensor:
    """
    Gets the largest connected component mask of an image that include the point_coords.
    Args:
        img_pos: [1, B, H, W, D]
        point_coords [B, N, 3]
        point_labels [B, N]
    """
    # use skimage/cucim.skimage and np/cp depending on whether packages are
    # available and input is non-cpu torch.tensor
    #     cucim, has_cucim = optional_import("cucim")

    #     use_cp = has_cp and has_cucim and isinstance(img_pos, torch.Tensor) and img_pos.device != torch.device("cpu")
    #     if use_cp:
    #         img_pos_ = convert_to_cupy(img_pos.short())  # type: ignore
    #         img_neg_ = convert_to_cupy(img_neg.short())  # type: ignore
    #         label = cucim.skimage.measure.label
    #         lib = cp
    #     else:
    #         if not has_measure:
    #             raise RuntimeError("Skimage.measure required.")
    #         img_pos_, *_ = convert_data_type(img_pos, np.ndarray)
    #         img_neg_, *_ = convert_data_type(img_neg, np.ndarray)
    #         label = measure.label
    #         lib = np
    img_pos_, *_ = convert_data_type(img_pos, np.ndarray)
    img_neg_, *_ = convert_data_type(img_neg, np.ndarray)
    label = measure.label
    lib = np
    # features will be an image -- 0 for background and then each different
    # feature will have its own index.
    # features, num_features = label(img_, connectivity=connectivity, return_num=True)

    features_pos, num_features = label(img_pos_, connectivity=3, return_num=True)
    features_neg, num_features = label(img_neg_, connectivity=3, return_num=True)
    # if num features less than max desired, nothing to do.
    outs = np.zeros_like(img_pos_)
    for bs in range(point_coords.shape[0]):
        for i, p in enumerate(point_coords[bs]):
            if point_labels[bs, i] == 1 or point_labels[bs, i] == 3:
                features = features_pos
            elif point_labels[bs, i] == 0 or point_labels[bs, i] == 2:
                features = features_neg
            else:
                # if -1 padding point, skip
                continue
            for margin in range(margins):
                left, right = max(p[0].round().int().item() - margin, 0), min(
                    p[0].round().int().item() + margin + 1, features.shape[-3]
                )
                t, d = max(p[1].round().int().item() - margin, 0), min(
                    p[1].round().int().item() + margin + 1, features.shape[-2]
                )
                f, b = max(p[2].round().int().item() - margin, 0), min(
                    p[2].round().int().item() + margin + 1, features.shape[-1]
                )
                if (features[bs, 0, left:right, t:d, f:b] > 0).any():
                    index = features[bs, 0, left:right, t:d, f:b].max()
                    outs[[bs]] += lib.isin(features[[bs]], index)
                    break
    outs[outs > 1] = 1
    outs = convert_to_dst_type(outs, dst=img_pos, dtype=outs.dtype)[0]
    return outs


class VistaPostTransform(MapTransform):
    def __init__(
        self,
        keys: KeysCollection,
        allow_missing_keys: bool = False,
    ) -> None:
        """
        Args:
            keys: keys of the corresponding items to be transformed.
            dataset_transforms: a dictionary specifies the transform for corresponding dataset:
                key: dataset name, value: list of data transforms.
            dataset_key: key to get the dataset name from the data dictionary, default to "dataset_name".
            allow_missing_keys: don't raise exception if key is missing.

        """
        super().__init__(keys, allow_missing_keys)

    def __call__(
        self, data: Mapping[Hashable, NdarrayOrTensor]
    ) -> dict[Hashable, NdarrayOrTensor]:
        for keys in self.keys:
            if keys in data:
                pred = data[keys]
                object_num = pred.shape[0]
                # device = pred.device
                pred[pred < 0] = 0.0
                # if it's multichannel, perform argmax
                if object_num > 1:
                    # concate background channel. Make sure user did not provide 0 as prompt.
                    is_bk = torch.all(pred <= 0, dim=0, keepdim=True)
                    pred = pred.argmax(0).unsqueeze(0).float() + 1.0
                    pred[is_bk] = 0.0
                else:
                    # AsDiscrete will remove NaN
                    # pred = monai.transforms.AsDiscrete(threshold=0.5)(pred)
                    pred[pred > 0] = 1.0
                if "label_prompt" in data and data["label_prompt"] is not None:
                    pred += 0.5  # inplace mapping to avoid cloning pred
                    for i in range(1, object_num + 1):
                        frac = i + 0.5
<<<<<<< HEAD
                        pred[pred == frac] = torch.tensor(data["label_prompt"][i - 1]).to(pred.dtype)
                        # pred[pred == frac] = data["label_prompt"][i - 1].to(pred.dtype)
=======
                        pred[pred == frac] = torch.tensor(
                            data["label_prompt"][i - 1]
                        ).to(pred.dtype)
>>>>>>> 3aaa4e4f
                    pred[pred == 0.5] = 0.0
                data[keys] = pred
        return data


class RandCropByLabelClassesShift(RandCropByLabelClasses):
    def __call__(
        self,
        img: torch.Tensor,
        label: torch.Tensor | None = None,
        image: torch.Tensor | None = None,
        indices: list[NdarrayOrTensor] | None = None,
        randomize: bool = True,
        lazy: bool | None = None,
    ) -> list[torch.Tensor]:
        """
        Args:
            img: input data to crop samples from based on the ratios of every class, assumes `img` is a
                channel-first array.
            label: the label image that is used for finding indices of every class, if None, use `self.label`.
            image: optional image data to help select valid area, can be same as `img` or another image array.
                use ``image > image_threshold`` to select the centers only in valid region. if None, use `self.image`.
            indices: list of indices for every class in the image, used to randomly select crop centers.
            randomize: whether to execute the random operations, default to `True`.
            lazy: a flag to override the lazy behaviour for this call, if set. Defaults to None.
        """
        if image is None:
            image = self.image
        if randomize:
            if label is None:
                label = self.label
            self.randomize(label, indices, image)
        results: list[torch.Tensor] = []
        if self.centers is not None:
            img_shape = (
                img.peek_pending_shape()
                if isinstance(img, MetaTensor)
                else img.shape[1:]
            )
            roi_size = fall_back_tuple(self.spatial_size, default=img_shape)
            lazy_ = self.lazy if lazy is None else lazy
            for i, center in enumerate(self.centers):
                for i in range(3):
                    center[i] = min(
                        img_shape[i],
                        max(
                            0,
                            np.random.randint(-roi_size[i] // 3, roi_size[i] // 3)
                            + center[i],
                        ),
                    )
                cropper = SpatialCrop(
                    roi_center=tuple(center), roi_size=roi_size, lazy=lazy_
                )
                cropped = cropper(img)
                if get_track_meta():
                    ret_: MetaTensor = cropped  # type: ignore
                    ret_.meta[Key.PATCH_INDEX] = i
                    ret_.meta["crop_center"] = center
                    self.push_transform(ret_, replace=True, lazy=lazy_)
                results.append(cropped)

        return results


class RandCropByLabelClassesShiftd(RandCropByLabelClassesd):
    backend = RandCropByLabelClassesShift.backend


class RelabelD(MapTransform):
    def __init__(
        self,
        keys: KeysCollection,
        label_mappings: dict[str, list[tuple[int, int]]],
        dtype: DtypeLike = np.int16,
        dataset_key: str = "dataset_name",
        allow_missing_keys: bool = False,
    ) -> None:
        """
        Args:
            keys: keys of the corresponding items to be transformed.
            label_mappings: a dictionary specifies how local dataset class indices are mapped to the
                global class indices, format:
                key: dataset name, value: list of (local label, global label) pairs
                set this argument to "{}" to disable relabeling.
            dtype: convert the output data to dtype, default to float32.
            dataset_key: key to get the dataset name from the data dictionary, default to "dataset_name".
            allow_missing_keys: don't raise exception if key is missing.

        """
        super().__init__(keys, allow_missing_keys)
        self.mappers = {}
        self.dataset_key = dataset_key
        for name, mapping in label_mappings.items():
            self.mappers[name] = MapLabelValue(
                orig_labels=[pair[0] for pair in mapping],
                target_labels=[pair[1] for pair in mapping],
                dtype=dtype,
            )

    def __call__(
        self, data: Mapping[Hashable, NdarrayOrTensor]
    ) -> dict[Hashable, NdarrayOrTensor]:
        d = dict(data)
        dataset_name = d.get(self.dataset_key, "default")
        _m = look_up_option(dataset_name, self.mappers, default=None)
        if not _m:
            return d
        for key in self.key_iterator(d):
            d[key] = _m(d[key])
        return d


class DatasetSelectTansformd(MapTransform):
    def __init__(
        self,
        keys: KeysCollection,
        dataset_transforms,
        dataset_key: str = "dataset_name",
        allow_missing_keys: bool = False,
    ) -> None:
        """
        Args:
            keys: keys of the corresponding items to be transformed.
            dataset_transforms: a dictionary specifies the transform for corresponding dataset:
                key: dataset name, value: list of data transforms.
            dataset_key: key to get the dataset name from the data dictionary, default to "dataset_name".
            allow_missing_keys: don't raise exception if key is missing.

        """
        super().__init__(keys, allow_missing_keys)
        self.dataset_transforms = dataset_transforms
        self.dataset_key = dataset_key

    def __call__(
        self, data: Mapping[Hashable, NdarrayOrTensor]
    ) -> dict[Hashable, NdarrayOrTensor]:
        d = dict(data)
        dataset_name = d[self.dataset_key]
        _m = self.dataset_transforms[dataset_name]
        if _m is None:
            return d
        return _m(d)<|MERGE_RESOLUTION|>--- conflicted
+++ resolved
@@ -349,14 +349,9 @@
                     pred += 0.5  # inplace mapping to avoid cloning pred
                     for i in range(1, object_num + 1):
                         frac = i + 0.5
-<<<<<<< HEAD
-                        pred[pred == frac] = torch.tensor(data["label_prompt"][i - 1]).to(pred.dtype)
-                        # pred[pred == frac] = data["label_prompt"][i - 1].to(pred.dtype)
-=======
                         pred[pred == frac] = torch.tensor(
                             data["label_prompt"][i - 1]
                         ).to(pred.dtype)
->>>>>>> 3aaa4e4f
                     pred[pred == 0.5] = 0.0
                 data[keys] = pred
         return data

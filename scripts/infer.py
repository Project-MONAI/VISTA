# Copyright (c) MONAI Consortium
# Licensed under the Apache License, Version 2.0 (the "License");
# you may not use this file except in compliance with the License.
# You may obtain a copy of the License at
#     http://www.apache.org/licenses/LICENSE-2.0
# Unless required by applicable law or agreed to in writing, software
# distributed under the License is distributed on an "AS IS" BASIS,
# WITHOUT WARRANTIES OR CONDITIONS OF ANY KIND, either express or implied.
# See the License for the specific language governing permissions and
# limitations under the License.

import logging
import os
import sys
import time
from functools import partial

import monai
import numpy as np
import torch
import torch.distributed as dist
from monai import transforms
from monai.apps.auto3dseg.auto_runner import logger
from monai.auto3dseg.utils import datafold_read
from monai.bundle import ConfigParser
from monai.bundle.scripts import _pop_args, _update_args
from monai.data import decollate_batch, list_data_collate, partition_dataset
from monai.utils import optional_import

from vista3d import vista_model_registry

from .sliding_window import point_based_window_inferer, sliding_window_inference
from .train import CONFIG
from .utils.trans_utils import VistaPostTransform, get_largest_connected_component_point

try:
<<<<<<< HEAD
    from monai.utils import TRTWrapper
    TRT_AVAILABLE=True
except Exception as e:
    raise e
    TRT_AVAILABLE=False
=======
    from .utils.trt_utils import ExportWrapper, TRTWrapper

    TRT_AVAILABLE = True
except Exception:
    TRT_AVAILABLE = False
>>>>>>> e0c0e7a3

rearrange, _ = optional_import("einops", name="rearrange")
sys.path.insert(0, os.path.abspath(os.path.dirname(__file__)))
IGNORE_PROMPT = set(
    [
        2,  # kidney
        16,  # prostate or uterus
        18,  # rectum
        20,  # lung
        21,  # bone
        23,  # lung tumor
        24,  # pancreatic tumor
        25,  # hepatic vessel
        26,  # hepatic tumor
        27,  # colon cancer primaries
        128,  # bone lesion
        129,  # kidney mass
        130,  # liver tumor
        131,  # vertebrae L6
        132,
    ]
)  # airway
EVERYTHING_PROMPT = list(set([i + 1 for i in range(133)]) - IGNORE_PROMPT)


def infer_wrapper(inputs, model, **kwargs):
    outputs = model(input_images=inputs, **kwargs)
    return outputs.transpose(1, 0)


class InferClass:
    def __init__(self, config_file="./configs/infer.yaml", **override):
        logging.basicConfig(stream=sys.stdout, level=logging.INFO)

        _args = _update_args(config_file=config_file, **override)
        config_file_ = _pop_args(_args, "config_file")[0]

        parser = ConfigParser()
        parser.read_config(config_file_)
        parser.update(pairs=_args)

        self.amp = parser.get_parsed_content("amp")
        self.trt = parser.get_parsed_content("trt")
        input_channels = parser.get_parsed_content("input_channels")
        patch_size = parser.get_parsed_content("patch_size")
        self.patch_size = patch_size

        ckpt_name = parser.get_parsed_content("infer")["ckpt_name"]
        output_path = parser.get_parsed_content("infer")["output_path"]
        if not os.path.exists(output_path):
            os.makedirs(output_path, exist_ok=True)

        CONFIG["handlers"]["file"]["filename"] = parser.get_parsed_content("infer")[
            "log_output_file"
        ]
        logging.config.dictConfig(CONFIG)
        self.infer_transforms = parser.get_parsed_content("transforms_infer")

        self.device = torch.device("cuda:0")
        model_registry = parser.get_parsed_content("model")
        model = vista_model_registry[model_registry](
            in_channels=input_channels, image_size=patch_size
        )
        self.model = model.to(self.device)

        pretrained_ckpt = torch.load(ckpt_name, map_location=self.device)
        self.model.load_state_dict(pretrained_ckpt, strict=False)
        logger.debug(f"[debug] checkpoint {ckpt_name:s} loaded")
        post_transforms = [
            VistaPostTransform(keys="pred"),
            transforms.Invertd(
                keys="pred",
                transform=self.infer_transforms,
                orig_keys="image",
                meta_keys="pred_meta_dict",
                orig_meta_keys="image_meta_dict",
                meta_key_postfix="meta_dict",
                nearest_interp=True,
                to_tensor=True,
            ),
        ]

        # For Vista3d, sigmoid is always used, but for visualization, argmax is needed
        save_transforms = [
            transforms.SaveImaged(
                keys="pred",
                meta_keys="pred_meta_dict",
                output_dir=output_path,
                output_postfix="seg",
                resample=False,
                data_root_dir=None,
                print_log=False,
            )
        ]
        self.post_transforms = transforms.Compose(post_transforms)
        self.save_transforms = transforms.Compose(save_transforms)
        self.prev_mask = None
        self.batch_data = None
        if self.trt and TRT_AVAILABLE:
<<<<<<< HEAD
            ts=os.path.getmtime(config_file)
            self.model.image_encoder.encoder = TRTWrapper("Encoder",
                                                          self.model.image_encoder.encoder,
                                                          input_names=["x"],
                                                          output_names=["x_out"],
                                                          timestamp=ts)
=======
            ts = os.path.getmtime(config_file)
            en_wrapper = ExportWrapper.wrap(
                self.model.image_encoder.encoder,
                input_names=["x"],
                output_names=["x_out"],
            )
            self.model.image_encoder.encoder = TRTWrapper(
                "Encoder", en_wrapper, timestamp=ts
            )
>>>>>>> e0c0e7a3
            self.model.image_encoder.encoder.load_engine()

            self.model.class_head = TRTWrapper("ClassHead",
                                               self.model.class_head,  
                                               input_names=["src", "class_vector"],
                                               output_names=["masks", "class_embedding"],
                                               timestamp=ts)
            self.model.class_head.load_engine()
        return

    def clear_cache(self):
        self.prev_mask = None
        self.batch_data = None

    def transform_points(self, point, affine):
        """transform point to the coordinates of the transformed image
        point: numpy array [bs, N, 3]
        """
        bs, N = point.shape[:2]
        point = np.concatenate((point, np.ones((bs, N, 1))), axis=-1)
        point = rearrange(point, "b n d -> d (b n)")
        point = affine @ point
        point = rearrange(point, "d (b n)-> b n d", b=bs)[:, :, :3]
        return point

    @torch.no_grad()
    def infer(
        self,
        image_file,
        point=None,
        point_label=None,
        label_prompt=None,
        prompt_class=None,
        save_mask=False,
        point_start=0,
    ):
        """Infer a single image_file. If save_mask is true, save the argmax prediction to disk. If false,
        do not save and return the probability maps (usually used by autorunner emsembler). point_start is
        used together with prev_mask. If prev_mask is generated by N points, point_start should be N+1 to save
        time and avoid repeated inference. This is by default disabled.
        """
        time00 = time.time()
        self.model.eval()
        if not isinstance(image_file, dict):
            image_file = {"image": image_file}
        if self.batch_data is not None:
            batch_data = self.batch_data
        else:
            batch_data = self.infer_transforms(image_file)
            if label_prompt is not None:
                batch_data["label_prompt"] = label_prompt
            batch_data = list_data_collate([batch_data])
            self.batch_data = batch_data
        if point is not None:
            if type(point) is list:
                point = np.array(point)[np.newaxis, ...]
                point_label = np.array(point_label)[np.newaxis, ...]
            point = self.transform_points(
                point,
                np.linalg.inv(batch_data["image"].affine[0])
                @ batch_data["image"].meta["original_affine"][0].numpy(),
            )
            self.sliding_window_inferer = partial(
                point_based_window_inferer, point_start=point_start
            )
        else:
            self.sliding_window_inferer = sliding_window_inference
        device_list_input = [self.device, self.device, "cpu"]
        device_list_output = [self.device, "cpu", "cpu"]
        for _device_in, _device_out in zip(device_list_input, device_list_output):
            try:
                with torch.cuda.amp.autocast(enabled=self.amp):
                    batch_data["pred"] = self.sliding_window_inferer(
                        inputs=batch_data["image"].to(_device_in),
                        roi_size=self.patch_size,
                        sw_batch_size=1,
                        predictor=partial(infer_wrapper, model=self.model),
                        mode="gaussian",
                        overlap=0.625,
                        progress=True,
                        sw_device=self.device,
                        device=_device_out,
                        point_coords=(
                            torch.tensor(point).to(_device_in)
                            if point is not None
                            else None
                        ),
                        point_labels=(
                            torch.tensor(point_label).to(_device_in)
                            if point_label is not None
                            else None
                        ),
                        class_vector=(
                            torch.tensor(label_prompt).to(_device_in)
                            if label_prompt is not None
                            else None
                        ),
                        prompt_class=(
                            torch.tensor(prompt_class).to(_device_in)
                            if prompt_class is not None
                            else None
                        ),
                        prev_mask=(
                            torch.tensor(self.prev_mask).to(_device_in)
                            if self.prev_mask is not None
                            else None
                        ),
                    )

                    if not hasattr(batch_data["pred"], "meta"):
                        batch_data["pred"] = monai.data.MetaTensor(
                            batch_data["pred"],
                            affine=batch_data["image"].meta["affine"],
                            meta=batch_data["image"].meta,
                        )
                self.prev_mask = batch_data["pred"]
                if label_prompt is None and point is not None:
                    batch_data["pred"] = get_largest_connected_component_point(
                        batch_data["pred"], point_coords=point, point_labels=point_label
                    )
                batch_data["image"] = batch_data["image"].to("cpu")
                batch_data["pred"] = batch_data["pred"].to("cpu")
                torch.cuda.empty_cache()
                batch_data = [
                    self.post_transforms(i) for i in decollate_batch(batch_data)
                ]
                if save_mask:
                    batch_data = [self.save_transforms(i) for i in batch_data]

                finished = True
            except RuntimeError as e:
                if not any(x in str(e).lower() for x in ("memory", "cuda", "cudnn")):
                    raise e
                finished = False
            if finished:
                break
        print(f"Infer Time: {time.time() - time00}")

        if not finished:
            raise RuntimeError("Infer not finished due to OOM.")
        return batch_data[0]["pred"]

    @torch.no_grad()
    def infer_everything(self, image_file, label_prompt=EVERYTHING_PROMPT, rank=0):
        time00 = time.time()
        self.model.eval()
        device = f"cuda:{rank}"
        if not isinstance(image_file, dict):
            image_file = {"image": image_file}
        batch_data = self.infer_transforms(image_file)
        batch_data["label_prompt"] = label_prompt
        batch_data = list_data_collate([batch_data])
        device_list_input = [device, device, "cpu"]
        device_list_output = [device, "cpu", "cpu"]
        for _device_in, _device_out in zip(device_list_input, device_list_output):
            try:
                with torch.cuda.amp.autocast(enabled=self.amp):
                    batch_data["pred"] = sliding_window_inference(
                        inputs=batch_data["image"].to(_device_in),
                        roi_size=self.patch_size,
                        sw_batch_size=1,
                        predictor=partial(infer_wrapper, model=self.model),
                        mode="gaussian",
                        overlap=0.625,
                        sw_device=device,
                        device=_device_out,
                        class_vector=torch.tensor(label_prompt).to(_device_in),
                    )
                    if not hasattr(batch_data["pred"], "meta"):
                        batch_data["pred"] = monai.data.MetaTensor(
                            batch_data["pred"],
                            affine=batch_data["image"].meta["affine"],
                            meta=batch_data["image"].meta,
                        )
                torch.cuda.empty_cache()
                batch_data = [
                    self.post_transforms(i) for i in decollate_batch(batch_data)
                ]
                batch_data = [self.save_transforms(i) for i in batch_data]
                finished = True
            except RuntimeError as e:
                if not any(x in str(e).lower() for x in ("memory", "cuda", "cudnn")):
                    raise e
                finished = False
            if finished:
                break
        print(f"InferEverything Time: {time.time() - time00}")

        if not finished:
            raise RuntimeError("Infer not finished due to OOM.")

    @torch.no_grad()
    def batch_infer_everything(self, datalist=str, basedir=str):
        train_files, _ = datafold_read(datalist=datalist, basedir=basedir, fold=0)
        train_files = [_["image"] for _ in train_files]
        dist.init_process_group(backend="nccl", init_method="env://")
        world_size = dist.get_world_size()
        rank = dist.get_rank()
        # no need to wrap model with DistributedDataParallel
        self.model = self.model.to(f"cuda:{rank}")
        infer_files = partition_dataset(
            data=train_files,
            shuffle=False,
            num_partitions=world_size,
            even_divisible=False,
        )[rank]
        self.infer(infer_files, label_prompt=EVERYTHING_PROMPT, rank=rank)


if __name__ == "__main__":
    torch.backends.cuda.matmul.allow_tf32 = True
    torch.backends.cudnn.allow_tf32 = True
    fire, _ = optional_import("fire")
    fire.Fire(InferClass)<|MERGE_RESOLUTION|>--- conflicted
+++ resolved
@@ -34,19 +34,10 @@
 from .utils.trans_utils import VistaPostTransform, get_largest_connected_component_point
 
 try:
-<<<<<<< HEAD
     from monai.utils import TRTWrapper
     TRT_AVAILABLE=True
 except Exception as e:
-    raise e
     TRT_AVAILABLE=False
-=======
-    from .utils.trt_utils import ExportWrapper, TRTWrapper
-
-    TRT_AVAILABLE = True
-except Exception:
-    TRT_AVAILABLE = False
->>>>>>> e0c0e7a3
 
 rearrange, _ = optional_import("einops", name="rearrange")
 sys.path.insert(0, os.path.abspath(os.path.dirname(__file__)))
@@ -146,24 +137,12 @@
         self.prev_mask = None
         self.batch_data = None
         if self.trt and TRT_AVAILABLE:
-<<<<<<< HEAD
             ts=os.path.getmtime(config_file)
             self.model.image_encoder.encoder = TRTWrapper("Encoder",
                                                           self.model.image_encoder.encoder,
                                                           input_names=["x"],
                                                           output_names=["x_out"],
                                                           timestamp=ts)
-=======
-            ts = os.path.getmtime(config_file)
-            en_wrapper = ExportWrapper.wrap(
-                self.model.image_encoder.encoder,
-                input_names=["x"],
-                output_names=["x_out"],
-            )
-            self.model.image_encoder.encoder = TRTWrapper(
-                "Encoder", en_wrapper, timestamp=ts
-            )
->>>>>>> e0c0e7a3
             self.model.image_encoder.encoder.load_engine()
 
             self.model.class_head = TRTWrapper("ClassHead",

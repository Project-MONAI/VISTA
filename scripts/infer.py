--- conflicted
+++ resolved
@@ -33,16 +33,7 @@
 from .train import CONFIG
 from .utils.trans_utils import VistaPostTransform, get_largest_connected_component_point
 
-<<<<<<< HEAD
 from monai.utils import TRT_AVAILABLE, TRTWrapper
-=======
-try:
-    from monai.utils import TRTWrapper
-
-    TRT_AVAILABLE = True
-except Exception:
-    TRT_AVAILABLE = False
->>>>>>> 92cda1b7
 
 rearrange, _ = optional_import("einops", name="rearrange")
 sys.path.insert(0, os.path.abspath(os.path.dirname(__file__)))
